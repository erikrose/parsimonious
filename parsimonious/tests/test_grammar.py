# coding=utf-8

from sys import version_info
from unittest import TestCase

import pytest

from parsimonious.exceptions import BadGrammar, LeftRecursionError, ParseError, UndefinedLabel, VisitationError
from parsimonious.expressions import Literal, Lookahead, Regex, Sequence, TokenMatcher, is_callable
from parsimonious.grammar import rule_grammar, RuleVisitor, Grammar, TokenGrammar, LazyReference
from parsimonious.nodes import Node
from parsimonious.utils import Token


class BootstrappingGrammarTests(TestCase):
    """Tests for the expressions in the grammar that parses the grammar
    definition syntax"""

    def test_quantifier(self):
        text = '*'
        quantifier = rule_grammar['quantifier']
        self.assertEqual(quantifier.parse(text),
            Node(quantifier, text, 0, 1, children=[
                Node(quantifier.members[0], text, 0, 1), Node(rule_grammar['_'], text, 1, 1)]))
        text = '?'
        self.assertEqual(quantifier.parse(text),
            Node(quantifier, text, 0, 1, children=[
                Node(quantifier.members[0], text, 0, 1), Node(rule_grammar['_'], text, 1, 1)]))
        text = '+'
        self.assertEqual(quantifier.parse(text),
            Node(quantifier, text, 0, 1, children=[
                Node(quantifier.members[0], text, 0, 1), Node(rule_grammar['_'], text, 1, 1)]))

    def test_spaceless_literal(self):
        text = '"anything but quotes#$*&^"'
        spaceless_literal = rule_grammar['spaceless_literal']
        self.assertEqual(spaceless_literal.parse(text),
            Node(spaceless_literal, text, 0, len(text), children=[
                Node(spaceless_literal.members[0], text, 0, len(text))]))
        text = r'''r"\""'''
        self.assertEqual(spaceless_literal.parse(text),
            Node(spaceless_literal, text, 0, 5, children=[
                Node(spaceless_literal.members[0], text, 0, 5)]))

    def test_regex(self):
        text = '~"[a-zA-Z_][a-zA-Z_0-9]*"LI'
        regex = rule_grammar['regex']
        self.assertEqual(rule_grammar['regex'].parse(text),
            Node(regex, text, 0, len(text), children=[
                 Node(Literal('~'), text, 0, 1),
                 Node(rule_grammar['spaceless_literal'], text, 1, 25, children=[
                     Node(rule_grammar['spaceless_literal'].members[0], text, 1, 25)]),
                 Node(regex.members[2], text, 25, 27),
                 Node(rule_grammar['_'], text, 27, 27)]))

    def test_successes(self):
        """Make sure the PEG recognition grammar succeeds on various inputs."""
        self.assertTrue(rule_grammar['label'].parse('_'))
        self.assertTrue(rule_grammar['label'].parse('jeff'))
        self.assertTrue(rule_grammar['label'].parse('_THIS_THING'))

        self.assertTrue(rule_grammar['atom'].parse('some_label'))
        self.assertTrue(rule_grammar['atom'].parse('"some literal"'))
        self.assertTrue(rule_grammar['atom'].parse('~"some regex"i'))

        self.assertTrue(rule_grammar['quantified'].parse('~"some regex"i*'))
        self.assertTrue(rule_grammar['quantified'].parse('thing+'))
        self.assertTrue(rule_grammar['quantified'].parse('"hi"?'))

        self.assertTrue(rule_grammar['term'].parse('this'))
        self.assertTrue(rule_grammar['term'].parse('that+'))

        self.assertTrue(rule_grammar['sequence'].parse('this that? other'))

        self.assertTrue(rule_grammar['ored'].parse('this / that+ / "other"'))

        # + is higher precedence than &, so 'anded' should match the whole
        # thing:
        self.assertTrue(rule_grammar['lookahead_term'].parse('&this+'))

        self.assertTrue(rule_grammar['expression'].parse('this'))
        self.assertTrue(rule_grammar['expression'].parse('this? that other*'))
        self.assertTrue(rule_grammar['expression'].parse('&this / that+ / "other"'))
        self.assertTrue(rule_grammar['expression'].parse('this / that? / "other"+'))
        self.assertTrue(rule_grammar['expression'].parse('this? that other*'))

        self.assertTrue(rule_grammar['rule'].parse('this = that\r'))
        self.assertTrue(rule_grammar['rule'].parse('this = the? that other* \t\r'))
        self.assertTrue(rule_grammar['rule'].parse('the=~"hi*"\n'))

        self.assertTrue(rule_grammar.parse('''
            this = the? that other*
            that = "thing"
            the=~"hi*"
            other = "ahoy hoy"
            '''))


class RuleVisitorTests(TestCase):
    """Tests for ``RuleVisitor``

    As I write these, Grammar is not yet fully implemented. Normally, there'd
    be no reason to use ``RuleVisitor`` directly.

    """
    def test_round_trip(self):
        """Test a simple round trip.

        Parse a simple grammar, turn the parse tree into a map of expressions,
        and use that to parse another piece of text.

        Not everything was implemented yet, but it was a big milestone and a
        proof of concept.

        """
        tree = rule_grammar.parse('''number = ~"[0-9]+"\n''')
        rules, default_rule = RuleVisitor().visit(tree)

        text = '98'
        self.assertEqual(default_rule.parse(text), Node(default_rule, text, 0, 2))

    def test_undefined_rule(self):
        """Make sure we throw the right exception on undefined rules."""
        tree = rule_grammar.parse('boy = howdy\n')
        self.assertRaises(UndefinedLabel, RuleVisitor().visit, tree)

    def test_optional(self):
        tree = rule_grammar.parse('boy = "howdy"?\n')
        rules, default_rule = RuleVisitor().visit(tree)

        howdy = 'howdy'

        # It should turn into a Node from the Optional and another from the
        # Literal within.
        self.assertEqual(default_rule.parse(howdy), Node(default_rule, howdy, 0, 5, children=[
                                           Node(Literal("howdy"), howdy, 0, 5)]))


def function_rule(text, pos):
    """This is an example of a grammar rule implemented as a function, and is
    provided as a test fixture."""
    token = 'function'
    return pos + len(token) if text[pos:].startswith(token) else None


class GrammarTests(TestCase):
    """Integration-test ``Grammar``: feed it a PEG and see if it works."""

    def method_rule(self, text, pos):
        """This is an example of a grammar rule implemented as a method, and is
        provided as a test fixture."""
        token = 'method'
        return pos + len(token) if text[pos:].startswith(token) else None

    @staticmethod
    def descriptor_rule(text, pos):
        """This is an example of a grammar rule implemented as a descriptor,
        and is provided as a test fixture."""
        token = 'descriptor'
        return pos + len(token) if text[pos:].startswith(token) else None

    rules = {"descriptor_rule": descriptor_rule}

    def test_expressions_from_rules(self):
        """Test the ``Grammar`` base class's ability to compile an expression
        tree from rules.

        That the correct ``Expression`` tree is built is already tested in
        ``RuleGrammarTests``. This tests only that the ``Grammar`` base class's
        ``expressions_from_rules`` works.

        """
        greeting_grammar = Grammar('greeting = "hi" / "howdy"')
        tree = greeting_grammar.parse('hi')
        self.assertEqual(tree, Node(greeting_grammar['greeting'], 'hi', 0, 2, children=[
                       Node(Literal('hi'), 'hi', 0, 2)]))

    def test_unicode(self):
        """Assert that a ``Grammar`` can convert into a string-formatted series
        of rules."""
        grammar = Grammar(r"""
                          bold_text  = bold_open text bold_close
                          text       = ~"[A-Z 0-9]*"i
                          bold_open  = "(("
                          bold_close = "))"
                          """)
        lines = str(grammar).splitlines()
        self.assertEqual(lines[0], 'bold_text = bold_open text bold_close')
        self.assertTrue("text = ~'[A-Z 0-9]*'i%s" % ('u' if version_info >= (3,) else '')
            in lines)
        self.assertTrue("bold_open = '(('" in lines)
        self.assertTrue("bold_close = '))'" in lines)
        self.assertEqual(len(lines), 4)

    def test_match(self):
        """Make sure partial-matching (with pos) works."""
        grammar = Grammar(r"""
                          bold_text  = bold_open text bold_close
                          text       = ~"[A-Z 0-9]*"i
                          bold_open  = "(("
                          bold_close = "))"
                          """)
        s = ' ((boo))yah'
        self.assertEqual(grammar.match(s, pos=1), Node(grammar['bold_text'], s, 1, 8, children=[
                                         Node(grammar['bold_open'], s, 1, 3),
                                         Node(grammar['text'], s, 3, 6),
                                         Node(grammar['bold_close'], s, 6, 8)]))

    def test_bad_grammar(self):
        """Constructing a Grammar with bad rules should raise ParseError."""
        self.assertRaises(ParseError, Grammar, 'just a bunch of junk')

    def test_comments(self):
        """Test tolerance of comments and blank lines in and around rules."""
        grammar = Grammar(r"""# This is a grammar.

                          # It sure is.
                          bold_text  = stars text stars  # nice
                          text       = ~"[A-Z 0-9]*"i #dude


                          stars      = "**"
                          # Pretty good
                          #Oh yeah.#""")  # Make sure a comment doesn't need a
                                          # \n or \r to end.
        self.assertEqual(list(sorted(str(grammar).splitlines())),
            ['''bold_text = stars text stars''',
             # TODO: Unicode flag is on by default in Python 3. I wonder if we
             # should turn it on all the time in Parsimonious.
             """stars = '**'""",
             '''text = ~'[A-Z 0-9]*'i%s''' % ('u' if version_info >= (3,)
                                              else '')])

    def test_multi_line(self):
        """Make sure we tolerate all sorts of crazy line breaks and comments in
        the middle of rules."""
        grammar = Grammar("""
            bold_text  = bold_open  # commenty comment
                         text  # more comment
                         bold_close
            text       = ~"[A-Z 0-9]*"i
            bold_open  = "((" bold_close =  "))"
            """)
        self.assertTrue(grammar.parse('((booyah))') is not None)

    def test_not(self):
        """Make sure "not" predicates get parsed and work properly."""
        grammar = Grammar(r'''not_arp = !"arp" ~"[a-z]+"''')
        self.assertRaises(ParseError, grammar.parse, 'arp')
        self.assertTrue(grammar.parse('argle') is not None)

    def test_lookahead(self):
        grammar = Grammar(r'''starts_with_a = &"a" ~"[a-z]+"''')
        self.assertRaises(ParseError, grammar.parse, 'burp')

        s = 'arp'
        self.assertEqual(grammar.parse('arp'), Node(grammar['starts_with_a'], s, 0, 3, children=[
                                      Node(Lookahead(Literal('a')), s, 0, 0),
                                      Node(Regex(r'[a-z]+'), s, 0, 3)]))

    def test_parens(self):
        grammar = Grammar(r'''sequence = "chitty" (" " "bang")+''')
        # Make sure it's not as if the parens aren't there:
        self.assertRaises(ParseError, grammar.parse, 'chitty bangbang')

        s = 'chitty bang bang'
        self.assertEqual(str(grammar.parse(s)),
            """<Node called "sequence" matching "chitty bang bang">
    <Node matching "chitty">
    <Node matching " bang bang">
        <Node matching " bang">
            <Node matching " ">
            <Node matching "bang">
        <Node matching " bang">
            <Node matching " ">
            <Node matching "bang">""")

    def test_resolve_refs_order(self):
        """Smoke-test a circumstance where lazy references don't get resolved."""
        grammar = Grammar("""
            expression = "(" terms ")"
            terms = term+
            term = number
            number = ~r"[0-9]+"
            """)
        grammar.parse('(34)')

    def test_resolve_refs_completeness(self):
        """Smoke-test another circumstance where lazy references don't get resolved."""
        grammar = Grammar(r"""
            block = "{" _ item* "}" _

            # An item is an element of a block.
            item = number / word / block / paren

            # Parens are for delimiting subexpressions.
            paren = "(" _ item* ")" _

            # Words are barewords, unquoted things, other than literals, that can live
            # in lists. We may renege on some of these chars later, especially ".". We
            # may add Unicode.
            word = spaceless_word _
            spaceless_word = ~r"[-a-z`~!@#$%^&*_+=|\\;<>,.?][-a-z0-9`~!@#$%^&*_+=|\\;<>,.?]*"i

            number = ~r"[0-9]+" _ # There are decimals and strings and other stuff back on the "parsing" branch, once you get this working.

            _ = meaninglessness*
            meaninglessness = whitespace
            whitespace = ~r"\s+"
            """)
        grammar.parse('{log (add 3 to 5)}')

    def test_infinite_loop(self):
        """Smoke-test a grammar that was causing infinite loops while building.

        This was going awry because the "int" rule was never getting marked as
        resolved, so it would just keep trying to resolve it over and over.

        """
        Grammar("""
            digits = digit+
            int = digits
            digit = ~"[0-9]"
            number = int
            main = number
            """)

    def test_circular_toplevel_reference(self):
        with pytest.raises(VisitationError):
            Grammar("""
                foo = bar
                bar = foo
            """)
        with pytest.raises(VisitationError):
            Grammar("""
                foo = foo
                bar = foo
            """)
        with pytest.raises(VisitationError):
            Grammar("""
                foo = bar
                bar = baz
                baz = foo
            """)

    def test_right_recursive(self):
        """Right-recursive refs should resolve."""
        grammar = Grammar("""
            digits = digit digits?
            digit = ~r"[0-9]"
            """)
        self.assertTrue(grammar.parse('12') is not None)

    def test_badly_circular(self):
        """Uselessly circular references should be detected by the grammar
        compiler."""
        self.skipTest('We have yet to make the grammar compiler detect these.')
        Grammar("""
             foo = bar
             bar = foo
             """)

    def test_parens_with_leading_whitespace(self):
        """Make sure a parenthesized expression is allowed to have leading
        whitespace when nested directly inside another."""
        Grammar("""foo = ( ("c") )""").parse('c')

    def test_single_quoted_literals(self):
        Grammar("""foo = 'a' '"'""").parse('a"')

    def test_simple_custom_rules(self):
        """Run 2-arg custom-coded rules through their paces."""
        grammar = Grammar("""
            bracketed_digit = start digit end
            start = '['
            end = ']'""",
            digit=lambda text, pos:
                    (pos + 1) if text[pos].isdigit() else None)
        s = '[6]'
        self.assertEqual(grammar.parse(s),
            Node(grammar['bracketed_digit'], s, 0, 3, children=[
                Node(grammar['start'], s, 0, 1),
                Node(grammar['digit'], s, 1, 2),
                Node(grammar['end'], s, 2, 3)]))

    def test_complex_custom_rules(self):
        """Run 5-arg custom rules through their paces.

        Incidentally tests returning an actual Node from the custom rule.

        """
        grammar = Grammar("""
            bracketed_digit = start digit end
            start = '['
            end = ']'
            real_digit = '6'""",
            # In this particular implementation of the digit rule, no node is
            # generated for `digit`; it falls right through to `real_digit`.
            # I'm not sure if this could lead to problems; I can't think of
            # any, but it's probably not a great idea.
            digit=lambda text, pos, cache, error, grammar:
                    grammar['real_digit'].match_core(text, pos, cache, error))
        s = '[6]'
        self.assertEqual(grammar.parse(s),
            Node(grammar['bracketed_digit'], s, 0, 3, children=[
                Node(grammar['start'], s, 0, 1),
                Node(grammar['real_digit'], s, 1, 2),
                Node(grammar['end'], s, 2, 3)]))

    def test_lazy_custom_rules(self):
        """Make sure LazyReferences manually shoved into custom rules are
        resolved.

        Incidentally test passing full-on Expressions as custom rules and
        having a custom rule as the default one.

        """
        grammar = Grammar("""
            four = '4'
            five = '5'""",
            forty_five=Sequence(LazyReference('four'),
                                LazyReference('five'),
                                name='forty_five')).default('forty_five')
        s = '45'
        self.assertEqual(grammar.parse(s),
            Node(grammar['forty_five'], s, 0, 2, children=[
                Node(grammar['four'], s, 0, 1),
                Node(grammar['five'], s, 1, 2)]))

    def test_unconnected_custom_rules(self):
        """Make sure custom rules that aren't hooked to any other rules still
        get included in the grammar and that lone ones get set as the
        default.

        Incidentally test Grammar's `rules` default arg.

        """
        grammar = Grammar(one_char=lambda text, pos: pos + 1).default('one_char')
        s = '4'
        self.assertEqual(grammar.parse(s),
            Node(grammar['one_char'], s, 0, 1))

    def test_callability_of_routines(self):
        self.assertTrue(is_callable(function_rule))
        self.assertTrue(is_callable(self.method_rule))
        self.assertTrue(is_callable(self.rules['descriptor_rule']))

    def test_callability_custom_rules(self):
        """Confirms that functions, methods and method descriptors can all be
        used to supply custom grammar rules.
        """
        grammar = Grammar("""
            default = function method descriptor
            """,
            function=function_rule,
            method=self.method_rule,
            descriptor=self.rules['descriptor_rule'],
        )
        result = grammar.parse('functionmethoddescriptor')
        rule_names = [node.expr.name for node in result.children]
        self.assertEqual(rule_names, ['function', 'method', 'descriptor'])

    def test_lazy_default_rule(self):
        """Make sure we get an actual rule set as our default rule, even when
        the first rule has forward references and is thus a LazyReference at
        some point during grammar compilation.

        """
        grammar = Grammar(r"""
            styled_text = text
            text        = "hi"
            """)
        self.assertEqual(grammar.parse('hi'), Node(grammar['text'], 'hi', 0, 2))

    def test_immutable_grammar(self):
        """Make sure that a Grammar is immutable after being created."""
        grammar = Grammar(r"""
            foo = 'bar'
        """)

        def mod_grammar(grammar):
            grammar['foo'] = 1
        self.assertRaises(TypeError, mod_grammar, [grammar])

        def mod_grammar(grammar):
            new_grammar = Grammar(r"""
                baz = 'biff'
            """)
            grammar.update(new_grammar)
        self.assertRaises(AttributeError, mod_grammar, [grammar])

    def test_repr(self):
        self.assertTrue(repr(Grammar(r'foo = "a"')))

    def test_rule_ordering_is_preserved(self):
        grammar = Grammar('\n'.join('r%s = "something"' % i for i in range(100)))
        self.assertEqual(
            list(grammar.keys()),
            ['r%s' % i for i in range(100)])

    def test_rule_ordering_is_preserved_on_shallow_copies(self):
        grammar = Grammar('\n'.join('r%s = "something"' % i for i in range(100)))._copy()
        self.assertEqual(
            list(grammar.keys()),
            ['r%s' % i for i in range(100)])

    def test_repetitions(self):
        grammar = Grammar(r'''
            left_missing = "a"{,5}
            right_missing = "a"{5,}
            exact = "a"{5}
            range = "a"{2,5}
            optional = "a"?
            plus = "a"+
            star = "a"*
        ''')
        should_parse = [
            ("left_missing", ["a" * i for i in range(6)]),
            ("right_missing", ["a" * i for i in range(5, 8)]),
            ("exact", ["a" * 5]),
            ("range", ["a" * i for i in range(2, 6)]),
            ("optional", ["", "a"]),
            ("plus", ["a", "aa"]),
            ("star", ["", "a", "aa"]),
        ]
        for rule, examples in should_parse:
            for example in examples:
                assert grammar[rule].parse(example)

        should_not_parse = [
            ("left_missing", ["a" * 6]),
            ("right_missing", ["a" * i for i in range(5)]),
            ("exact", ["a" * i for i in list(range(5)) + list(range(6, 10))]),
            ("range", ["a" * i for i in list(range(2)) + list(range(6, 10))]),
            ("optional", ["aa"]),
            ("plus", [""]),
            ("star", ["b"]),
        ]
        for rule, examples in should_not_parse:
            for example in examples:
                with pytest.raises(ParseError):
                    grammar[rule].parse(example)


class TokenGrammarTests(TestCase):
    """Tests for the TokenGrammar class and associated machinery"""

    def test_parse_success(self):
        """Token literals should work."""
        s = [Token('token1'), Token('token2')]
        grammar = TokenGrammar("""
            foo = token1 "token2"
            token1 = "token1"
            """)
        self.assertEqual(grammar.parse(s),
            Node(grammar['foo'], s, 0, 2, children=[
                Node(grammar['token1'], s, 0, 1),
                Node(TokenMatcher('token2'), s, 1, 2)]))

    def test_parse_failure(self):
        """Parse failures should work normally with token literals."""
        grammar = TokenGrammar("""
            foo = "token1" "token2"
            """)
        with pytest.raises(ParseError) as e:
            grammar.parse([Token('tokenBOO'), Token('token2')])
        assert "Rule 'foo' didn't match at" in str(e.value)

    def test_token_repr(self):
        t = Token('💣')
        self.assertTrue(isinstance(t.__repr__(), str))
        self.assertEqual('<Token "💣">', t.__repr__())

    def test_token_star_plus_expressions(self):
        a = Token("a")
        b = Token("b")
        grammar = TokenGrammar("""
            foo = "a"*
            bar = "a"+
        """)
        assert grammar["foo"].parse([]) is not None
        assert grammar["foo"].parse([a]) is not None
        assert grammar["foo"].parse([a, a]) is not None

        with pytest.raises(ParseError):
            grammar["foo"].parse([a, b])
        with pytest.raises(ParseError):
            grammar["foo"].parse([b])

        assert grammar["bar"].parse([a]) is not None
        with pytest.raises(ParseError):
            grammar["bar"].parse([a, b])
        with pytest.raises(ParseError):
            grammar["bar"].parse([b])


def test_precedence_of_string_modifiers():
    # r"strings", etc. should be parsed as a single literal, not r followed
    # by a string literal.
    g = Grammar(r"""
        escaped_bell = r"\b"
        r = "irrelevant"
    """)
    assert isinstance(g["escaped_bell"], Literal)
    assert g["escaped_bell"].literal == "\\b"
    with pytest.raises(ParseError):
        g.parse("irrelevant\b")

    g2 = Grammar(r"""
        escaped_bell = r"\b"
    """)
    assert g2.parse("\\b")


def test_binary_grammar():
    g = Grammar(r"""
        file = header body terminator
        header = b"\xFF" length b"~"
        length = ~rb"\d+"
        body = ~b"[^\xFF]*"
        terminator = b"\xFF"
    """)
    assert g.parse(b"\xff22~" + (b"a" * 22) + b"\xff") is not None


def test_inconsistent_string_types_in_grammar():
    with pytest.raises(VisitationError) as e:
        Grammar(r"""
            foo = b"foo"
            bar = "bar"
        """)
    assert e.value.original_class is BadGrammar
    with pytest.raises(VisitationError) as e:
        Grammar(r"""
            foo = ~b"foo"
            bar = "bar"
        """)
    assert e.value.original_class is BadGrammar

    # The following should parse without errors because they use the same
    # string types:
    Grammar(r"""
        foo = b"foo"
        bar = b"bar"
    """)
    Grammar(r"""
        foo = "foo"
        bar = "bar"
    """)


<<<<<<< HEAD
def test_grammar_extend_method():
    g = Grammar(r"""
        a = (b / c)+
        b = "b"
        c = "c"
    """)
    g2 = g.extend(r"""
        b = ^b / "B"
        c = ^c / "C"
    """)
    assert g.parse("bc")
    assert g2.parse("bBcC")
    with pytest.raises(ParseError):
        g.parse("bBcC")


def test_grammar_extend_dsl():
    g = Grammar(r"""
        a = (b / c)+
        b = "b"
        c = "c"
    """)
    g2 = Grammar(fr"""
        {g.rule_definition[0]}
        ======================
        b = ^b / "B"
        c = ^c / "C"
    """)
    assert g.parse("bc")
    assert g2.parse("bBcC")
    with pytest.raises(ParseError):
        g.parse("bBcC")
=======
def test_left_associative():
    # Regression test for https://github.com/erikrose/parsimonious/issues/209
    language_grammar = r"""
    expression = operator_expression / non_operator_expression
    non_operator_expression = number_expression

    operator_expression = expression "+" non_operator_expression

    number_expression = ~"[0-9]+"
    """

    grammar = Grammar(language_grammar)
    with pytest.raises(LeftRecursionError) as e:
        grammar["operator_expression"].parse("1+2")
    assert "Parsimonious is a packrat parser, so it can't handle left recursion." in str(e.value)
>>>>>>> 9e439664
<|MERGE_RESOLUTION|>--- conflicted
+++ resolved
@@ -649,7 +649,6 @@
     """)
 
 
-<<<<<<< HEAD
 def test_grammar_extend_method():
     g = Grammar(r"""
         a = (b / c)+
@@ -682,7 +681,8 @@
     assert g2.parse("bBcC")
     with pytest.raises(ParseError):
         g.parse("bBcC")
-=======
+
+        
 def test_left_associative():
     # Regression test for https://github.com/erikrose/parsimonious/issues/209
     language_grammar = r"""
@@ -697,5 +697,4 @@
     grammar = Grammar(language_grammar)
     with pytest.raises(LeftRecursionError) as e:
         grammar["operator_expression"].parse("1+2")
-    assert "Parsimonious is a packrat parser, so it can't handle left recursion." in str(e.value)
->>>>>>> 9e439664
+    assert "Parsimonious is a packrat parser, so it can't handle left recursion." in str(e.value)