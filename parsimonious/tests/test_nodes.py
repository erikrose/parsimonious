# -*- coding: utf-8 -*-
from unittest import SkipTest, TestCase
from parsimonious import Grammar, NodeVisitor, VisitationError, rule
from parsimonious.expressions import Literal
from parsimonious.nodes import Node


class HtmlFormatter(NodeVisitor):
    """Visitor that turns a parse tree into HTML fragments"""

    grammar = Grammar("""bold_open  = '(('""")  # just partial

    def visit_bold_open(self, node, visited_children):
        return '<b>'

    def visit_bold_close(self, node, visited_children):
        return '</b>'

    def visit_text(self, node, visited_children):
        """Return the text verbatim."""
        return node.text

    def visit_bold_text(self, node, visited_children):
        return ''.join(visited_children)


class ExplosiveFormatter(NodeVisitor):
    """Visitor which raises exceptions"""

    def visit_boom(self, node, visited_children):
        raise ValueError


class SimpleTests(TestCase):
    def test_visitor(self):
        """Assert a tree gets visited correctly."""
        grammar = Grammar(r'''
            bold_text  = bold_open text bold_close
            text       = ~'[a-zA-Z 0-9]*'
            bold_open  = '(('
            bold_close = '))'
        ''')
        text = '((o hai))'
        tree = Node(grammar['bold_text'], text, 0, 9,
                    [Node(grammar['bold_open'], text, 0, 2),
                     Node(grammar['text'], text, 2, 7),
                     Node(grammar['bold_close'], text, 7, 9)])
        self.assertEqual(grammar.parse(text), tree)
        result = HtmlFormatter().visit(tree)
        self.assertEqual(result, '<b>o hai</b>')


    def test_visitation_exception(self):
        self.assertRaises(VisitationError,
                      ExplosiveFormatter().visit,
                      Node(Literal(''), '', 0, 0))


    def test_str(self):
        """Test str and unicode of ``Node``."""
        n = Node(Literal('something', name='text'), 'o hai', 0, 5)
        good = '<Node called "text" matching "o hai">'
        self.assertEqual(str(n), good)


    def test_repr(self):
        """Test repr of ``Node``."""
        s = u'hai ö'
        boogie = u'böogie'
        n = Node(Literal(boogie), s, 0, 3, children=[
                Node(Literal(' '), s, 3, 4), Node(Literal(u'ö'), s, 4, 5)])
        self.assertEqual(repr(n),
            str("""s = {hai_o}\nNode({boogie}, s, 0, 3, children=[Node({space}, s, 3, 4), Node({o}, s, 4, 5)])""").format(
                hai_o=repr(s),
                boogie=repr(Literal(boogie)),
                space=repr(Literal(" ")),
                o=repr(Literal(u"ö")),
            )
        )

    def test_parse_shortcut(self):
        """Exercise the simple case in which the visitor takes care of parsing."""
        self.assertEqual(HtmlFormatter().parse('(('), '<b>')


    def test_match_shortcut(self):
        """Exercise the simple case in which the visitor takes care of matching."""
        self.assertEqual(HtmlFormatter().match('((other things'), '<b>')


class CoupledFormatter(NodeVisitor):
    @rule('bold_open text bold_close')
    def visit_bold_text(self, node, visited_children):
        return ''.join(visited_children)

    @rule('"(("')
    def visit_bold_open(self, node, visited_children):
        return '<b>'

    @rule('"))"')
    def visit_bold_close(self, node, visited_children):
        return '</b>'

    @rule('~"[a-zA-Z 0-9]*"')
    def visit_text(self, node, visited_children):
        """Return the text verbatim."""
        return node.text

class DecoratorTests(TestCase):
    def test_rule_decorator(self):
        """Make sure the @rule decorator works."""
        self.assertEqual(CoupledFormatter().parse('((hi))'), '<b>hi</b>')


    def test_rule_decorator_subclassing(self):
        """Make sure we can subclass and override visitor methods without blowing
        away the rules attached to them."""
        class OverridingFormatter(CoupledFormatter):
            def visit_text(self, node, visited_children):
                """Return the text capitalized."""
                return node.text.upper()

            @rule('"not used"')
            def visit_useless(self, node, visited_children):
                """Get in the way. Tempt the metaclass to pave over the
                superclass's grammar with a new one."""

        raise SkipTest("I haven't got around to making this work yet.")
        self.assertEqual(OverridingFormatter().parse('((hi))'), '<b>HI</b>')


class PrimalScream(Exception):
    pass


class SpecialCasesTests(TestCase):
    def test_unwrapped_exceptions(self):
        class Screamer(NodeVisitor):
            grammar = Grammar("""greeting = 'howdy'""")
            unwrapped_exceptions = (PrimalScream,)

            def visit_greeting(self, thing, visited_children):
                raise PrimalScream('This should percolate up!')

        self.assertRaises(PrimalScream, Screamer().parse, 'howdy')


    def test_node_inequality(self):
        node = Node(Literal('12345'), 'o hai', 0, 5)
        self.assertTrue(node != 5)
        self.assertTrue(node != None)
        self.assertTrue(node != Node(Literal('23456'), 'o hai', 0, 5))
        self.assertTrue(not (node != Node(Literal('12345'), 'o hai', 0, 5)))


    def test_generic_visit_NotImplementedError_unnamed_node(self):
        """
        Test that generic_visit provides informative error messages
        when visitors are not defined.

        Regression test for https://github.com/erikrose/parsimonious/issues/110
        """
        class MyVisitor(NodeVisitor):
            grammar = Grammar(r'''
                bar = "b" "a" "r"
            ''')
            unwrapped_exceptions = (NotImplementedError, )

<<<<<<< HEAD
        with self.assertRaises(NotImplementedError) as e:
            MyVisitor().parse('bar')
        self.assertIn('No visitor method was defined for this expression: "b"', str(e.exception))
=======
    with assert_raises(NotImplementedError) as e:
        MyVisitor().parse('bar')
    assert_in("No visitor method was defined for this expression: 'b'", str(e.exception))
>>>>>>> 36fd384d


    def test_generic_visit_NotImplementedError_named_node(self):
        """
        Test that generic_visit provides informative error messages
        when visitors are not defined.
        """
        class MyVisitor(NodeVisitor):
            grammar = Grammar(r'''
                bar = myrule myrule myrule
                myrule = ~"[bar]"
            ''')
            unwrapped_exceptions = (NotImplementedError, )

<<<<<<< HEAD
        with self.assertRaises(NotImplementedError) as e:
            MyVisitor().parse('bar')
        self.assertIn('No visitor method was defined for this expression: myrule = ~"[bar]"', str(e.exception))
=======
    with assert_raises(NotImplementedError) as e:
        MyVisitor().parse('bar')
    assert_in("No visitor method was defined for this expression: myrule = ~'[bar]'", str(e.exception))
>>>>>>> 36fd384d
<|MERGE_RESOLUTION|>--- conflicted
+++ resolved
@@ -49,12 +49,10 @@
         result = HtmlFormatter().visit(tree)
         self.assertEqual(result, '<b>o hai</b>')
 
-
     def test_visitation_exception(self):
         self.assertRaises(VisitationError,
-                      ExplosiveFormatter().visit,
-                      Node(Literal(''), '', 0, 0))
-
+                          ExplosiveFormatter().visit,
+                          Node(Literal(''), '', 0, 0))
 
     def test_str(self):
         """Test str and unicode of ``Node``."""
@@ -62,26 +60,24 @@
         good = '<Node called "text" matching "o hai">'
         self.assertEqual(str(n), good)
 
-
     def test_repr(self):
         """Test repr of ``Node``."""
         s = u'hai ö'
         boogie = u'böogie'
         n = Node(Literal(boogie), s, 0, 3, children=[
-                Node(Literal(' '), s, 3, 4), Node(Literal(u'ö'), s, 4, 5)])
+            Node(Literal(' '), s, 3, 4), Node(Literal(u'ö'), s, 4, 5)])
         self.assertEqual(repr(n),
-            str("""s = {hai_o}\nNode({boogie}, s, 0, 3, children=[Node({space}, s, 3, 4), Node({o}, s, 4, 5)])""").format(
-                hai_o=repr(s),
-                boogie=repr(Literal(boogie)),
-                space=repr(Literal(" ")),
-                o=repr(Literal(u"ö")),
-            )
+                         str("""s = {hai_o}\nNode({boogie}, s, 0, 3, children=[Node({space}, s, 3, 4), Node({o}, s, 4, 5)])""").format(
+            hai_o=repr(s),
+            boogie=repr(Literal(boogie)),
+            space=repr(Literal(" ")),
+            o=repr(Literal(u"ö")),
+        )
         )
 
     def test_parse_shortcut(self):
         """Exercise the simple case in which the visitor takes care of parsing."""
         self.assertEqual(HtmlFormatter().parse('(('), '<b>')
-
 
     def test_match_shortcut(self):
         """Exercise the simple case in which the visitor takes care of matching."""
@@ -106,11 +102,11 @@
         """Return the text verbatim."""
         return node.text
 
+
 class DecoratorTests(TestCase):
     def test_rule_decorator(self):
         """Make sure the @rule decorator works."""
         self.assertEqual(CoupledFormatter().parse('((hi))'), '<b>hi</b>')
-
 
     def test_rule_decorator_subclassing(self):
         """Make sure we can subclass and override visitor methods without blowing
@@ -144,14 +140,12 @@
 
         self.assertRaises(PrimalScream, Screamer().parse, 'howdy')
 
-
     def test_node_inequality(self):
         node = Node(Literal('12345'), 'o hai', 0, 5)
         self.assertTrue(node != 5)
         self.assertTrue(node != None)
         self.assertTrue(node != Node(Literal('23456'), 'o hai', 0, 5))
         self.assertTrue(not (node != Node(Literal('12345'), 'o hai', 0, 5)))
-
 
     def test_generic_visit_NotImplementedError_unnamed_node(self):
         """
@@ -166,16 +160,9 @@
             ''')
             unwrapped_exceptions = (NotImplementedError, )
 
-<<<<<<< HEAD
         with self.assertRaises(NotImplementedError) as e:
             MyVisitor().parse('bar')
-        self.assertIn('No visitor method was defined for this expression: "b"', str(e.exception))
-=======
-    with assert_raises(NotImplementedError) as e:
-        MyVisitor().parse('bar')
-    assert_in("No visitor method was defined for this expression: 'b'", str(e.exception))
->>>>>>> 36fd384d
-
+        self.assertIn("No visitor method was defined for this expression: 'b'", str(e.exception))
 
     def test_generic_visit_NotImplementedError_named_node(self):
         """
@@ -189,12 +176,6 @@
             ''')
             unwrapped_exceptions = (NotImplementedError, )
 
-<<<<<<< HEAD
         with self.assertRaises(NotImplementedError) as e:
             MyVisitor().parse('bar')
-        self.assertIn('No visitor method was defined for this expression: myrule = ~"[bar]"', str(e.exception))
-=======
-    with assert_raises(NotImplementedError) as e:
-        MyVisitor().parse('bar')
-    assert_in("No visitor method was defined for this expression: myrule = ~'[bar]'", str(e.exception))
->>>>>>> 36fd384d
+        self.assertIn("No visitor method was defined for this expression: myrule = ~'[bar]'", str(e.exception))