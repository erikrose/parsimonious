"""Nodes that make up parse trees

Parsing spits out a tree of these, which you can then tell to walk itself and
spit out a useful value. Or you can walk it yourself; the structural attributes
are public.

"""
# TODO: If this is slow, think about using cElementTree or something.
from inspect import isfunction
from sys import version_info, exc_info

from parsimonious.exceptions import VisitationError, UndefinedLabel


class Node(object):
    """A parse tree node

    Consider these immutable once constructed. As a side effect of a
    memory-saving strategy in the cache, multiple references to a single
    ``Node`` might be returned in a single parse tree. So, if you start
    messing with one, you'll see surprising parallel changes pop up elsewhere.

    My philosophy is that parse trees (and their nodes) should be
    representation-agnostic. That is, they shouldn't get all mixed up with what
    the final rendered form of a wiki page (or the intermediate representation
    of a programming language, or whatever) is going to be: you should be able
    to parse once and render several representations from the tree, one after
    another.

    """
    # I tried making this subclass list, but it got ugly. I had to construct
    # invalid ones and patch them up later, and there were other problems.
    __slots__ = ['expr',  # The expression that generated me
                 'full_text',  # The full text fed to the parser
                 'start', # The position in the text where that expr started matching
                 'end',   # The position after start where the expr first didn't
                          # match. [start:end] follow Python slice conventions.
                 'children']  # List of child parse tree nodes

    def __init__(self, expr, full_text, start, end, children=None):
        self.expr = expr
        self.full_text = full_text
        self.start = start
        self.end = end
        self.children = children or []

    @property
    def expr_name(self):
        # backwards compatibility
        return self.expr.name

    def __iter__(self):
        """Support looping over my children and doing tuple unpacks on me.

        It can be very handy to unpack nodes in arg lists; see
        :class:`PegVisitor` for an example.

        """
        return iter(self.children)

    @property
    def text(self):
        """Return the text this node matched."""
        return self.full_text[self.start:self.end]

    # From here down is just stuff for testing and debugging.

    def prettily(self, error=None):
        """Return a unicode, pretty-printed representation of me.

        :arg error: The node to highlight because an error occurred there

        """
        # TODO: If a Node appears multiple times in the tree, we'll point to
        # them all. Whoops.
        def indent(text):
            return '\n'.join(('    ' + line) for line in text.splitlines())
        ret = [u'<%s%s matching "%s">%s' % (
            self.__class__.__name__,
            (' called "%s"' % self.expr_name) if self.expr_name else '',
            self.text,
            '  <-- *** We were here. ***' if error is self else '')]
        for n in self:
            ret.append(indent(n.prettily(error=error)))
        return '\n'.join(ret)

    def __str__(self):
        """Return a compact, human-readable representation of me."""
        return self.prettily()

    def __eq__(self, other):
        """Support by-value deep comparison with other nodes for testing."""
        if not isinstance(other, Node):
            return NotImplemented

        return (self.expr == other.expr and
                self.full_text == other.full_text and
                self.start == other.start and
                self.end == other.end and
                self.children == other.children)

    def __ne__(self, other):
        return not self == other

    def __repr__(self, top_level=True):
        """Return a bit of code (though not an expression) that will recreate
        me."""
        # repr() of unicode flattens everything out to ASCII, so we don't need
        # to explicitly encode things afterward.
        ret = ["s = %r" % self.full_text] if top_level else []
        ret.append("%s(%r, s, %s, %s%s)" % (
            self.__class__.__name__,
            self.expr,
            self.start,
            self.end,
            (', children=[%s]' %
             ', '.join([c.__repr__(top_level=False) for c in self.children]))
            if self.children else ''))
        return '\n'.join(ret)


class RegexNode(Node):
    """Node returned from a ``Regex`` expression

    Grants access to the ``re.Match`` object, in case you want to access
    capturing groups, etc.

    """
    __slots__ = ['match']


class RuleDecoratorMeta(type):
    def __new__(metaclass, name, bases, namespace):
        def unvisit(name):
            """Remove any leading "visit_" from a method name."""
            return name[6:] if name.startswith('visit_') else name

        methods = [v for k, v in namespace.items() if
                   hasattr(v, '_rule') and isfunction(v)]
        if methods:
            from parsimonious.grammar import Grammar  # circular import dodge

            methods.sort(key=(lambda x: x.func_code.co_firstlineno)
                             if version_info[0] < 3 else
                             (lambda x: x.__code__.co_firstlineno))
            # Possible enhancement: once we get the Grammar extensibility story
            # solidified, we can have @rules *add* to the default grammar
            # rather than pave over it.
            namespace['grammar'] = Grammar(
                '\n'.join('{name} = {expr}'.format(name=unvisit(m.__name__),
                                                   expr=m._rule)
                          for m in methods))
        return super(RuleDecoratorMeta,
                     metaclass).__new__(metaclass, name, bases, namespace)


class NodeVisitor(object, metaclass=RuleDecoratorMeta):
    """A shell for writing things that turn parse trees into something useful

    Performs a depth-first traversal of an AST. Subclass this, add methods for
    each expr you care about, instantiate, and call
    ``visit(top_node_of_parse_tree)``. It'll return the useful stuff. This API
    is very similar to that of ``ast.NodeVisitor``.

    These could easily all be static methods, but that would add at least as
    much weirdness at the call site as the ``()`` for instantiation. And this
    way, we support subclasses that require state: options, for example, or a
    symbol table constructed from a programming language's AST.

    We never transform the parse tree in place, because...

    * There are likely multiple references to the same ``Node`` object in a
      parse tree, and changes to one reference would surprise you elsewhere.
    * It makes it impossible to report errors: you'd end up with the "error"
      arrow pointing someplace in a half-transformed mishmash of nodes--and
      that's assuming you're even transforming the tree into another tree.
      Heaven forbid you're making it into a string or something else.

    """

    #: The :term:`default grammar`: the one recommended for use with this
    #: visitor. If you populate this, you will be able to call
    #: :meth:`NodeVisitor.parse()` as a shortcut.
    grammar = None

    #: Classes of exceptions you actually intend to raise during visitation
    #: and which should propagate out of the visitor. These will not be
    #: wrapped in a VisitationError when they arise.
    unwrapped_exceptions = ()

    # TODO: If we need to optimize this, we can go back to putting subclasses
    # in charge of visiting children; they know when not to bother. Or we can
    # mark nodes as not descent-worthy in the grammar.
    def visit(self, node):
        """Walk a parse tree, transforming it into another representation.

        Recursively descend a parse tree, dispatching to the method named after
        the rule in the :class:`~parsimonious.grammar.Grammar` that produced
        each node. If, for example, a rule was... ::

            bold = '<b>'

        ...the ``visit_bold()`` method would be called. It is your
        responsibility to subclass :class:`NodeVisitor` and implement those
        methods.

        """
        method = getattr(self, 'visit_' + node.expr_name, self.generic_visit)

        # Call that method, and show where in the tree it failed if it blows
        # up.
        try:
            return method(node, [self.visit(n) for n in node])
        except (VisitationError, UndefinedLabel):
            # Don't catch and re-wrap already-wrapped exceptions.
            raise
        except Exception as exc:
            # implementors may define exception classes that should not be
            # wrapped.
            if isinstance(exc, self.unwrapped_exceptions):
                raise
            # Catch any exception, and tack on a parse tree so it's easier to
            # see where it went wrong.
            exc_class = type(exc)
<<<<<<< HEAD
            raise
            raise VisitationError(exc, exc_class, node)
=======
            raise VisitationError(exc, exc_class, node) from exc
>>>>>>> 9e439664

    def generic_visit(self, node, visited_children):
        """Default visitor method

        :arg node: The node we're visiting
        :arg visited_children: The results of visiting the children of that
            node, in a list

        I'm not sure there's an implementation of this that makes sense across
        all (or even most) use cases, so we leave it to subclasses to implement
        for now.

        """
        raise NotImplementedError('No visitor method was defined for this expression: %s' %
                                  node.expr.as_rule())

    # Convenience methods:

    def parse(self, text, pos=0):
        """Parse some text with this Visitor's default grammar and return the
        result of visiting it.

        ``SomeVisitor().parse('some_string')`` is a shortcut for
        ``SomeVisitor().visit(some_grammar.parse('some_string'))``.

        """
        return self._parse_or_match(text, pos, 'parse')

    def match(self, text, pos=0):
        """Parse and visit some text with this Visitor's default grammar, but
        don't insist on parsing all the way to the end.

        ``SomeVisitor().match('some_string')`` is a shortcut for
        ``SomeVisitor().visit(some_grammar.match('some_string'))``.

        """
        return self._parse_or_match(text, pos, 'match')

    # Internal convenience methods to help you write your own visitors:

    def lift_child(self, node, children):
        """Lift the sole child of ``node`` up to replace the node."""
        first_child, = children
        return first_child

    # Private methods:

    def _parse_or_match(self, text, pos, method_name):
        """Execute a parse or match on the default grammar, followed by a
        visitation.

        Raise RuntimeError if there is no default grammar specified.

        """
        if not self.grammar:
            raise RuntimeError(
                "The {cls}.{method}() shortcut won't work because {cls} was "
                "never associated with a specific " "grammar. Fill out its "
                "`grammar` attribute, and try again.".format(
                    cls=self.__class__.__name__,
                    method=method_name))
        return self.visit(getattr(self.grammar, method_name)(text, pos=pos))


def rule(rule_string):
    """Decorate a NodeVisitor ``visit_*`` method to tie a grammar rule to it.

    The following will arrange for the ``visit_digit`` method to receive the
    results of the ``~"[0-9]"`` parse rule::

        @rule('~"[0-9]"')
        def visit_digit(self, node, visited_children):
            ...

    Notice that there is no "digit = " as part of the rule; that gets inferred
    from the method name.

    In cases where there is only one kind of visitor interested in a grammar,
    using ``@rule`` saves you having to look back and forth between the visitor
    and the grammar definition.

    On an implementation level, all ``@rule`` rules get stitched together into
    a :class:`~parsimonious.Grammar` that becomes the NodeVisitor's
    :term:`default grammar`.

    Typically, the choice of a default rule for this grammar is simple: whatever
    ``@rule`` comes first in the class is the default. But the choice may become
    surprising if you divide the ``@rule`` calls among subclasses. At the
    moment, which method "comes first" is decided simply by comparing line
    numbers, so whatever method is on the smallest-numbered line will be the
    default. In a future release, this will change to pick the
    first ``@rule`` call on the basemost class that has one. That way, a
    subclass which does not override the default rule's ``visit_*`` method
    won't unintentionally change which rule is the default.

    """
    def decorator(method):
        method._rule = rule_string  # XXX: Maybe register them on a class var instead so we can just override a @rule'd visitor method on a subclass without blowing away the rule string that comes with it.
        return method
    return decorator<|MERGE_RESOLUTION|>--- conflicted
+++ resolved
@@ -222,12 +222,7 @@
             # Catch any exception, and tack on a parse tree so it's easier to
             # see where it went wrong.
             exc_class = type(exc)
-<<<<<<< HEAD
-            raise
-            raise VisitationError(exc, exc_class, node)
-=======
             raise VisitationError(exc, exc_class, node) from exc
->>>>>>> 9e439664
 
     def generic_visit(self, node, visited_children):
         """Default visitor method
